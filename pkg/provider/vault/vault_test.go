<<<<<<< HEAD
/*
Licensed under the Apache License, Version 2.0 (the "License");
you may not use this file except in compliance with the License.
You may obtain a copy of the License at

    http://www.apache.org/licenses/LICENSE-2.0

Unless required by applicable law or agreed to in writing, software
distributed under the License is distributed on an "AS IS" BASIS,
WITHOUT WARRANTIES OR CONDITIONS OF ANY KIND, either express or implied.
See the License for the specific language governing permissions and
limitations under the License.
*/

package vault

import (
	"bytes"
	"context"
	"encoding/json"
	"errors"
	"fmt"
	"io/ioutil"
	"net/http"
	"testing"

	"github.com/crossplane/crossplane-runtime/pkg/test"
	"github.com/google/go-cmp/cmp"
	vault "github.com/hashicorp/vault/api"
	corev1 "k8s.io/api/core/v1"
	metav1 "k8s.io/apimachinery/pkg/apis/meta/v1"
	kclient "sigs.k8s.io/controller-runtime/pkg/client"

	esv1alpha1 "github.com/external-secrets/external-secrets/apis/externalsecrets/v1alpha1"
	esmeta "github.com/external-secrets/external-secrets/apis/meta/v1"
	"github.com/external-secrets/external-secrets/pkg/provider/vault/fake"
)

func makeValidSecretStore() *esv1alpha1.SecretStore {
	return &esv1alpha1.SecretStore{
		ObjectMeta: metav1.ObjectMeta{
			Name:      "vault-store",
			Namespace: "default",
		},
		Spec: esv1alpha1.SecretStoreSpec{
			Provider: &esv1alpha1.SecretStoreProvider{
				Vault: &esv1alpha1.VaultProvider{
					Server:  "vault.example.com",
					Path:    "secret",
					Version: esv1alpha1.VaultKVStoreV2,
					Auth: esv1alpha1.VaultAuth{
						Kubernetes: &esv1alpha1.VaultKubernetesAuth{
							Path: "kubernetes",
							Role: "kubernetes-auth-role",
							ServiceAccountRef: &esmeta.ServiceAccountSelector{
								Name: "example-sa",
							},
						},
					},
				},
			},
		},
	}
}

type secretStoreTweakFn func(s *esv1alpha1.SecretStore)

func makeSecretStore(tweaks ...secretStoreTweakFn) *esv1alpha1.SecretStore {
	store := makeValidSecretStore()

	for _, fn := range tweaks {
		fn(store)
	}

	return store
}

func newVaultResponse(data *vault.Secret) *vault.Response {
	jsonData, _ := json.Marshal(data)
	return &vault.Response{
		Response: &http.Response{
			Body: ioutil.NopCloser(bytes.NewReader(jsonData)),
		},
	}
}

func newVaultTokenIDResponse(token string) *vault.Response {
	return newVaultResponse(&vault.Secret{
		Data: map[string]interface{}{
			"id": token,
		},
	})
}

func TestNewVault(t *testing.T) {
	errBoom := errors.New("boom")
	secretData := []byte("some-creds")

	type args struct {
		newClientFunc func(c *vault.Config) (Client, error)
		store         esv1alpha1.GenericStore
		kube          kclient.Client
		ns            string
	}

	type want struct {
		err error
	}

	cases := map[string]struct {
		reason string
		args   args
		want   want
	}{
		"InvalidVaultStore": {
			reason: "Should return error if given an invalid vault store.",
			args: args{
				store: &esv1alpha1.SecretStore{},
			},
			want: want{
				err: errors.New(errVaultStore),
			},
		},
		"AddVaultStoreCertsError": {
			reason: "Should return error if given an invalid CA certificate.",
			args: args{
				store: makeSecretStore(func(s *esv1alpha1.SecretStore) {
					s.Spec.Provider.Vault.CABundle = []byte("badcertdata")
				}),
			},
			want: want{
				err: errors.New(errVaultCert),
			},
		},
		"VaultAuthFormatError": {
			reason: "Should return error if no valid authentication method is given.",
			args: args{
				store: makeSecretStore(func(s *esv1alpha1.SecretStore) {
					s.Spec.Provider.Vault.Auth = esv1alpha1.VaultAuth{}
				}),
			},
			want: want{
				err: errors.New(errAuthFormat),
			},
		},
		"GetKubeServiceAccountError": {
			reason: "Should return error if fetching kubernetes secret fails.",
			args: args{
				store: makeSecretStore(),
				kube: &test.MockClient{
					MockGet: test.NewMockGetFn(errBoom),
				},
			},
			want: want{
				err: fmt.Errorf(errGetKubeSA, "example-sa", errBoom),
			},
		},
		"GetKubeSecretError": {
			reason: "Should return error if fetching kubernetes secret fails.",
			args: args{
				store: makeSecretStore(func(s *esv1alpha1.SecretStore) {
					s.Spec.Provider.Vault.Auth.Kubernetes.ServiceAccountRef = nil
					s.Spec.Provider.Vault.Auth.Kubernetes.SecretRef = &esmeta.SecretKeySelector{
						Name: "vault-secret",
						Key:  "key",
					}
				}),
				kube: &test.MockClient{
					MockGet: test.NewMockGetFn(errBoom),
				},
			},
			want: want{
				err: fmt.Errorf(errGetKubeSecret, "vault-secret", errBoom),
			},
		},
		"SuccessfulVaultStore": {
			reason: "Should return a Vault provider successfully",
			args: args{
				store: makeSecretStore(),
				kube: &test.MockClient{
					MockGet: test.NewMockGetFn(nil, func(obj kclient.Object) error {
						if o, ok := obj.(*corev1.ServiceAccount); ok {
							o.Secrets = []corev1.ObjectReference{
								{
									Name: "example-secret-token",
								},
							}
							return nil
						}
						if o, ok := obj.(*corev1.Secret); ok {
							o.Data = map[string][]byte{
								"token": secretData,
							}
							return nil
						}
						return nil
					}),
				},
				newClientFunc: func(c *vault.Config) (Client, error) {
					return &fake.VaultClient{
						MockNewRequest: fake.NewMockNewRequestFn(&vault.Request{}),
						MockRawRequestWithContext: fake.NewMockRawRequestWithContextFn(
							newVaultTokenIDResponse("test-token"), nil, func(got *vault.Request) error {
								kubeRole := makeValidSecretStore().Spec.Provider.Vault.Auth.Kubernetes.Role
								want := kubeParameters(kubeRole, string(secretData))
								if diff := cmp.Diff(want, got.Obj); diff != "" {
									t.Errorf("RawRequestWithContext(...): -want, +got:\n%s", diff)
								}

								return nil
							}),
						MockSetToken: fake.NewSetTokenFn(),
					}, nil
				},
			},
			want: want{
				err: nil,
			},
		},
	}

	for name, tc := range cases {
		t.Run(name, func(t *testing.T) {
			conn := &connector{
				newVaultClient: tc.args.newClientFunc,
			}
			if tc.args.newClientFunc == nil {
				conn.newVaultClient = newVaultClient
			}
			_, err := conn.NewClient(context.Background(), tc.args.store, tc.args.kube, tc.args.ns)
			if diff := cmp.Diff(tc.want.err, err, test.EquateErrors()); diff != "" {
				t.Errorf("\n%s\nvault.New(...): -want error, +got error:\n%s", tc.reason, diff)
			}
		})
	}
}

func TestGetSecretMap(t *testing.T) {
	errBoom := errors.New("boom")

	type args struct {
		store   *esv1alpha1.VaultProvider
		kube    kclient.Client
		vClient Client
		ns      string
		data    esv1alpha1.ExternalSecretDataRemoteRef
	}

	type want struct {
		err error
	}

	cases := map[string]struct {
		reason string
		args   args
		want   want
	}{
		"ReadSecretError": {
			reason: "Should return error if vault client fails to read secret.",
			args: args{
				store: makeSecretStore().Spec.Provider.Vault,
				vClient: &fake.VaultClient{
					MockNewRequest:            fake.NewMockNewRequestFn(&vault.Request{}),
					MockRawRequestWithContext: fake.NewMockRawRequestWithContextFn(nil, errBoom),
				},
			},
			want: want{
				err: fmt.Errorf(errReadSecret, errBoom),
			},
		},
	}

	for name, tc := range cases {
		t.Run(name, func(t *testing.T) {
			vStore := &client{
				kube:      tc.args.kube,
				client:    tc.args.vClient,
				store:     tc.args.store,
				namespace: tc.args.ns,
			}
			_, err := vStore.GetSecretMap(context.Background(), tc.args.data)
			if diff := cmp.Diff(tc.want.err, err, test.EquateErrors()); diff != "" {
				t.Errorf("\n%s\nvault.GetSecretMap(...): -want error, +got error:\n%s", tc.reason, diff)
			}
		})
	}
}
=======
/*
Licensed under the Apache License, Version 2.0 (the "License");
you may not use this file except in compliance with the License.
You may obtain a copy of the License at

    http://www.apache.org/licenses/LICENSE-2.0

Unless required by applicable law or agreed to in writing, software
distributed under the License is distributed on an "AS IS" BASIS,
WITHOUT WARRANTIES OR CONDITIONS OF ANY KIND, either express or implied.
See the License for the specific language governing permissions and
limitations under the License.
*/

package vault

import (
	"bytes"
	"context"
	"encoding/json"
	"errors"
	"fmt"
	"io/ioutil"
	"net/http"
	"testing"

	"github.com/crossplane/crossplane-runtime/pkg/test"
	"github.com/google/go-cmp/cmp"
	vault "github.com/hashicorp/vault/api"
	corev1 "k8s.io/api/core/v1"
	metav1 "k8s.io/apimachinery/pkg/apis/meta/v1"
	kclient "sigs.k8s.io/controller-runtime/pkg/client"

	esv1alpha1 "github.com/external-secrets/external-secrets/apis/externalsecrets/v1alpha1"
	esmeta "github.com/external-secrets/external-secrets/apis/meta/v1"
	"github.com/external-secrets/external-secrets/pkg/provider/vault/fake"
)

func makeValidSecretStore() *esv1alpha1.SecretStore {
	return &esv1alpha1.SecretStore{
		ObjectMeta: metav1.ObjectMeta{
			Name:      "vault-store",
			Namespace: "default",
		},
		Spec: esv1alpha1.SecretStoreSpec{
			Provider: &esv1alpha1.SecretStoreProvider{
				Vault: &esv1alpha1.VaultProvider{
					Server:  "vault.example.com",
					Path:    "secret",
					Version: esv1alpha1.VaultKVStoreV2,
					Auth: esv1alpha1.VaultAuth{
						Kubernetes: &esv1alpha1.VaultKubernetesAuth{
							Path: "kubernetes",
							Role: "kubernetes-auth-role",
							ServiceAccountRef: &esmeta.ServiceAccountSelector{
								Name: "example-sa",
							},
						},
					},
				},
			},
		},
	}
}

func makeValidSecretStoreWithCerts() *esv1alpha1.SecretStore {
	return &esv1alpha1.SecretStore{
		ObjectMeta: metav1.ObjectMeta{
			Name:      "vault-store",
			Namespace: "default",
		},
		Spec: esv1alpha1.SecretStoreSpec{
			Provider: &esv1alpha1.SecretStoreProvider{
				Vault: &esv1alpha1.VaultProvider{
					Server:  "vault.example.com",
					Path:    "secret",
					Version: esv1alpha1.VaultKVStoreV2,
					Auth: esv1alpha1.VaultAuth{
						Cert: &esv1alpha1.VaultCertAuth{
							ClientCert: esmeta.SecretKeySelector{
								Name: "tls-auth-certs",
								Key:  "tls.crt",
							},
							SecretRef: esmeta.SecretKeySelector{
								Name: "tls-auth-certs",
								Key:  "tls.key",
							},
						},
					},
				},
			},
		},
	}
}

type secretStoreTweakFn func(s *esv1alpha1.SecretStore)

func makeSecretStore(tweaks ...secretStoreTweakFn) *esv1alpha1.SecretStore {
	store := makeValidSecretStore()

	for _, fn := range tweaks {
		fn(store)
	}

	return store
}

func newVaultResponse(data *vault.Secret) *vault.Response {
	jsonData, _ := json.Marshal(data)
	return &vault.Response{
		Response: &http.Response{
			Body: ioutil.NopCloser(bytes.NewReader(jsonData)),
		},
	}
}

func newVaultTokenIDResponse(token string) *vault.Response {
	return newVaultResponse(&vault.Secret{
		Data: map[string]interface{}{
			"id": token,
		},
	})
}

func TestNewVault(t *testing.T) {
	errBoom := errors.New("boom")
	secretData := []byte("some-creds")
	secretClientKey := []byte(`-----BEGIN RSA PRIVATE KEY-----
MIIEpAIBAAKCAQEArfZ4HV1obFVlVNiA24tX/UOakqRnEtWXpIvaOsMaPGvvODgGe4XnyJGO32idPv85sIr7vDH9p+OhactVlJV1fu5SZoZ7pg4jTCLqVDCb3IRD++yik2Sw58YayNe3HiaCTsJQWeMXLzfaqOeyk6bEpBCJo09+3QxUWxijgJ7YZCb+Gi8pf3ZWeSZG+rGNNvXHmTs1Yu1H849SYXu+uJOd/R3ZSTw8CxFe4eTLgbCnPf6tgA8Sg2hc+CAZxunPP2JLZWbiJXxjNRoypso6MAJ1FRkx5sTJiLg6UoLvd95/S/lCVOR2PDlM1hg7ox8VEd4QHky7tLx7gji/5hHQKJQSTwIDAQABAoIBAQCYPICQ8hVX+MNcpLrfZenycR7sBYNOMC0silbH5cUn6yzFfgHuRxi3pOnrCJnTb3cE0BvMbdMVAVdYReD2znSsR9NEdZvvjZ/GGSgH1SIQsI7t//+mDQ/jRLJb4KsXb4vJcLLwdpLrd22bMmhMXjzndrF8gSz8NLX9omozPM8RlLxjzPzYOdlX/Zw8V68qQH2Ic04KbtnCwyAUIgAJxYtn/uYB8lzILBkyzQqwhQKkDDZQ0wbZT0hP6z+HgsdifwQvHG1GZAgCuzzyXrL/4TgDaDhYdMVoBA4+HPmzqm5MkBvjH4oqroxjRofUroVix0OGXZJMI1OJ0z/ubzmwCq5BAoGBANqbwzAydUJs0P+GFL94K/Y6tXULKA2c9N0crbxoxheobRpuJvhpW1ZE/9UGpaYX1Rw3nW4x+Jwvt83YkgHAlR4LgEwDvdJPZobybfqifQDiraUO0t62Crn8mSxOsFCugtRIFniwnX67w3uKxiSdCZYbJGs9JEDTpxRG/PSWq3QlAoGBAMu3zOv1PJAhOky7VcxFxWQPEMY+t2PA/sneD01/qgGuhlTwL4QlpywmBqXcI070dcvcBkP0flnWI7y5cnuE1+55twmsrvfaS8s1+AYje0b35DsaF2vtKuJrXC0AGKP+/eiycd9cbvVW2GWOxE7Ui76Mj95MARK8ZNjt0wJagQhjAoGASm9dD80uhhadN1RFPkjB1054OMk6sx/tdFhug8e9I5MSyzwUguME2aQW5EcmIh7dToVVUo8rUqsgz7NdS8FyRM+vuLJRcQneJDbp4bxwCdwlOh2JCZI8psVutlp4yJATNgrxs9iXV+7BChDflNnvyK+nP+iKrpQiwNHHEdU3vg0CgYEAvEpwD4+loJn1psJn9NxwK6F5IaMKIhtZ4/9pKXpcCh3jb1JouL2MnFOxRVAJGor87aW57Mlol2RDt8W4OM56PqMlOL3xIokUEQka66GT6e5pdu8QwuJ9BrWwhq9WFw4yZQe6FHb836qbbJLegvYVC9QjjZW2UDjtBUwcAkrghH0CgYBUMmMOCwIfMEtMaWxZRGdxRabazLhn7TXhBpVTuv7WouPaXYd7ZGjCTMKAuVa/E4afBlxgemnqBuX90gHpK/dDmn9l+lp8GZey0grJ7G0x5HEMiKziaX5PrgAcKbQ70m9ZNZ1deYhsC05X8rHNexZB6ns7Yms9L7qnlAy51ZH2zw==
-----END RSA PRIVATE KEY-----`)
	clientCrt := []byte(`-----BEGIN CERTIFICATE-----
MIICsTCCAZkCFEJJ4daz5sxkFlzq9n1djLEuG7bmMA0GCSqGSIb3DQEBCwUAMBMxETAPBgNVBAMMCHZhdWx0LWNhMB4XDTIxMDcyMDA4MTQxM1oXDTIyMDcyMDA4MTQxM1owFzEVMBMGA1UEAwwMdmF1bHQtY2xpZW50MIIBIjANBgkqhkiG9w0BAQEFAAOCAQ8AMIIBCgKCAQEArfZ4HV1obFVlVNiA24tX/UOakqRnEtWXpIvaOsMaPGvvODgGe4XnyJGO32idPv85sIr7vDH9p+OhactVlJV1fu5SZoZ7pg4jTCLqVDCb3IRD++yik2Sw58YayNe3HiaCTsJQWeMXLzfaqOeyk6bEpBCJo09+3QxUWxijgJ7YZCb+Gi8pf3ZWeSZG+rGNNvXHmTs1Yu1H849SYXu+uJOd/R3ZSTw8CxFe4eTLgbCnPf6tgA8Sg2hc+CAZxunPP2JLZWbiJXxjNRoypso6MAJ1FRkx5sTJiLg6UoLvd95/S/lCVOR2PDlM1hg7ox8VEd4QHky7tLx7gji/5hHQKJQSTwIDAQABMA0GCSqGSIb3DQEBCwUAA4IBAQAsDYKtzScIA7bqIOmqF8rr+oLSjRhPt5OfT+KGNdXk8G3VAy1ED2tyCHaRNC7dPLq4EvcxbIXQnXPy1iZMofriGbFPAcQ2fyWUesAD6bYSpI+bYxwz6Ebb93hU5nc/FyXg8yh0kgiGbY3MrACPjxqP2+z5kcOC3u3hx3SZylgW7TeOXDTdqSbNfH1b+1rR/bVNgQQshjhU9d+c4Yv/t0u07uykBhHLWZDSnYiAeOZ8+mWuOSDkcZHE1zznx74fWgtN0zRDtr0L0w9evT9R2CnNSZGxXcEQxAlQ7SL/Jyw82TFCGEw0L4jj7jjvx0N5J8KX/DulUDE9vuVyQEJ88Epe
-----END CERTIFICATE-----
`)

	type args struct {
		newClientFunc func(c *vault.Config) (Client, error)
		store         esv1alpha1.GenericStore
		kube          kclient.Client
		ns            string
	}

	type want struct {
		err error
	}

	cases := map[string]struct {
		reason string
		args   args
		want   want
	}{
		"InvalidVaultStore": {
			reason: "Should return error if given an invalid vault store.",
			args: args{
				store: &esv1alpha1.SecretStore{},
			},
			want: want{
				err: errors.New(errVaultStore),
			},
		},
		"AddVaultStoreCertsError": {
			reason: "Should return error if given an invalid CA certificate.",
			args: args{
				store: makeSecretStore(func(s *esv1alpha1.SecretStore) {
					s.Spec.Provider.Vault.CABundle = []byte("badcertdata")
				}),
			},
			want: want{
				err: errors.New(errVaultCert),
			},
		},
		"VaultAuthFormatError": {
			reason: "Should return error if no valid authentication method is given.",
			args: args{
				store: makeSecretStore(func(s *esv1alpha1.SecretStore) {
					s.Spec.Provider.Vault.Auth = esv1alpha1.VaultAuth{}
				}),
			},
			want: want{
				err: errors.New(errAuthFormat),
			},
		},
		"GetKubeServiceAccountError": {
			reason: "Should return error if fetching kubernetes secret fails.",
			args: args{
				store: makeSecretStore(),
				kube: &test.MockClient{
					MockGet: test.NewMockGetFn(errBoom),
				},
			},
			want: want{
				err: fmt.Errorf(errGetKubeSA, "example-sa", errBoom),
			},
		},
		"GetKubeSecretError": {
			reason: "Should return error if fetching kubernetes secret fails.",
			args: args{
				store: makeSecretStore(func(s *esv1alpha1.SecretStore) {
					s.Spec.Provider.Vault.Auth.Kubernetes.ServiceAccountRef = nil
					s.Spec.Provider.Vault.Auth.Kubernetes.SecretRef = &esmeta.SecretKeySelector{
						Name: "vault-secret",
						Key:  "key",
					}
				}),
				kube: &test.MockClient{
					MockGet: test.NewMockGetFn(errBoom),
				},
			},
			want: want{
				err: fmt.Errorf(errGetKubeSecret, "vault-secret", errBoom),
			},
		},
		"SuccessfulVaultStore": {
			reason: "Should return a Vault provider successfully",
			args: args{
				store: makeSecretStore(),
				kube: &test.MockClient{
					MockGet: test.NewMockGetFn(nil, func(obj kclient.Object) error {
						if o, ok := obj.(*corev1.ServiceAccount); ok {
							o.Secrets = []corev1.ObjectReference{
								{
									Name: "example-secret-token",
								},
							}
							return nil
						}
						if o, ok := obj.(*corev1.Secret); ok {
							o.Data = map[string][]byte{
								"token": secretData,
							}
							return nil
						}
						return nil
					}),
				},
				newClientFunc: func(c *vault.Config) (Client, error) {
					return &fake.VaultClient{
						MockNewRequest: fake.NewMockNewRequestFn(&vault.Request{}),
						MockRawRequestWithContext: fake.NewMockRawRequestWithContextFn(
							newVaultTokenIDResponse("test-token"), nil, func(got *vault.Request) error {
								kubeRole := makeValidSecretStore().Spec.Provider.Vault.Auth.Kubernetes.Role
								want := kubeParameters(kubeRole, string(secretData))
								if diff := cmp.Diff(want, got.Obj); diff != "" {
									t.Errorf("RawRequestWithContext(...): -want, +got:\n%s", diff)
								}

								return nil
							}),
						MockSetToken: fake.NewSetTokenFn(),
					}, nil
				},
			},
			want: want{
				err: nil,
			},
		},
		"SuccessfulVaultStoreWithCertAuth": {
			reason: "Should return a Vault provider successfully",
			args: args{
				store: makeValidSecretStoreWithCerts(),
				kube: &test.MockClient{
					MockGet: test.NewMockGetFn(nil, func(obj kclient.Object) error {
						if o, ok := obj.(*corev1.Secret); ok {
							o.Data = map[string][]byte{
								"tls.key": secretClientKey,
								"tls.crt": clientCrt,
							}
							return nil
						}
						return nil
					}),
				},
				newClientFunc: func(c *vault.Config) (Client, error) {
					return &fake.VaultClient{
						MockNewRequest: fake.NewMockNewRequestFn(&vault.Request{}),
						MockRawRequestWithContext: fake.NewMockRawRequestWithContextFn(
							newVaultTokenIDResponse("test-token"), nil, func(got *vault.Request) error { return nil }),
						MockSetToken: fake.NewSetTokenFn(),
					}, nil
				},
			},
			want: want{
				err: nil,
			},
		},
		"GetCertificateFormatError": {
			reason: "Should return error if client certificate is in wrong format.",
			args: args{
				store: makeValidSecretStoreWithCerts(),
				kube: &test.MockClient{
					MockGet: test.NewMockGetFn(nil, func(obj kclient.Object) error {
						if o, ok := obj.(*corev1.Secret); ok {
							o.Data = map[string][]byte{
								"tls.key": secretClientKey,
								"tls.crt": []byte("cert with mistak"),
							}
							return nil
						}
						return nil
					}),
				},
				newClientFunc: func(c *vault.Config) (Client, error) {
					return &fake.VaultClient{
						MockNewRequest: fake.NewMockNewRequestFn(&vault.Request{}),
						MockRawRequestWithContext: fake.NewMockRawRequestWithContextFn(
							newVaultTokenIDResponse("test-token"), nil, func(got *vault.Request) error { return nil }),
						MockSetToken: fake.NewSetTokenFn(),
					}, nil
				},
			},
			want: want{
				err: fmt.Errorf(errClientTLSAuth, "tls: failed to find any PEM data in certificate input"),
			},
		},
		"GetKeyFormatError": {
			reason: "Should return error if client key is in wrong format.",
			args: args{
				store: makeValidSecretStoreWithCerts(),
				kube: &test.MockClient{
					MockGet: test.NewMockGetFn(nil, func(obj kclient.Object) error {
						if o, ok := obj.(*corev1.Secret); ok {
							o.Data = map[string][]byte{
								"tls.key": []byte("key with mistake"),
								"tls.crt": clientCrt,
							}
							return nil
						}
						return nil
					}),
				},
				newClientFunc: func(c *vault.Config) (Client, error) {
					return &fake.VaultClient{
						MockNewRequest: fake.NewMockNewRequestFn(&vault.Request{}),
						MockRawRequestWithContext: fake.NewMockRawRequestWithContextFn(
							newVaultTokenIDResponse("test-token"), nil, func(got *vault.Request) error { return nil }),
						MockSetToken: fake.NewSetTokenFn(),
					}, nil
				},
			},
			want: want{
				err: fmt.Errorf(errClientTLSAuth, "tls: failed to find any PEM data in key input"),
			},
		},
	}

	for name, tc := range cases {
		t.Run(name, func(t *testing.T) {
			conn := &connector{
				newVaultClient: tc.args.newClientFunc,
			}
			if tc.args.newClientFunc == nil {
				conn.newVaultClient = newVaultClient
			}
			_, err := conn.NewClient(context.Background(), tc.args.store, tc.args.kube, tc.args.ns)
			if diff := cmp.Diff(tc.want.err, err, test.EquateErrors()); diff != "" {
				t.Errorf("\n%s\nvault.New(...): -want error, +got error:\n%s", tc.reason, diff)
			}
		})
	}
}

func TestGetSecretMap(t *testing.T) {
	errBoom := errors.New("boom")

	type args struct {
		store   *esv1alpha1.VaultProvider
		kube    kclient.Client
		vClient Client
		ns      string
		data    esv1alpha1.ExternalSecretDataRemoteRef
	}

	type want struct {
		err error
	}

	cases := map[string]struct {
		reason string
		args   args
		want   want
	}{
		"ReadSecretError": {
			reason: "Should return error if vault client fails to read secret.",
			args: args{
				store: makeSecretStore().Spec.Provider.Vault,
				vClient: &fake.VaultClient{
					MockNewRequest:            fake.NewMockNewRequestFn(&vault.Request{}),
					MockRawRequestWithContext: fake.NewMockRawRequestWithContextFn(nil, errBoom),
				},
			},
			want: want{
				err: fmt.Errorf(errReadSecret, errBoom),
			},
		},
	}

	for name, tc := range cases {
		t.Run(name, func(t *testing.T) {
			vStore := &client{
				kube:      tc.args.kube,
				client:    tc.args.vClient,
				store:     tc.args.store,
				namespace: tc.args.ns,
			}
			_, err := vStore.GetSecretMap(context.Background(), tc.args.data)
			if diff := cmp.Diff(tc.want.err, err, test.EquateErrors()); diff != "" {
				t.Errorf("\n%s\nvault.GetSecretMap(...): -want error, +got error:\n%s", tc.reason, diff)
			}
		})
	}
}
>>>>>>> e65658d5
<|MERGE_RESOLUTION|>--- conflicted
+++ resolved
@@ -1,292 +1,3 @@
-<<<<<<< HEAD
-/*
-Licensed under the Apache License, Version 2.0 (the "License");
-you may not use this file except in compliance with the License.
-You may obtain a copy of the License at
-
-    http://www.apache.org/licenses/LICENSE-2.0
-
-Unless required by applicable law or agreed to in writing, software
-distributed under the License is distributed on an "AS IS" BASIS,
-WITHOUT WARRANTIES OR CONDITIONS OF ANY KIND, either express or implied.
-See the License for the specific language governing permissions and
-limitations under the License.
-*/
-
-package vault
-
-import (
-	"bytes"
-	"context"
-	"encoding/json"
-	"errors"
-	"fmt"
-	"io/ioutil"
-	"net/http"
-	"testing"
-
-	"github.com/crossplane/crossplane-runtime/pkg/test"
-	"github.com/google/go-cmp/cmp"
-	vault "github.com/hashicorp/vault/api"
-	corev1 "k8s.io/api/core/v1"
-	metav1 "k8s.io/apimachinery/pkg/apis/meta/v1"
-	kclient "sigs.k8s.io/controller-runtime/pkg/client"
-
-	esv1alpha1 "github.com/external-secrets/external-secrets/apis/externalsecrets/v1alpha1"
-	esmeta "github.com/external-secrets/external-secrets/apis/meta/v1"
-	"github.com/external-secrets/external-secrets/pkg/provider/vault/fake"
-)
-
-func makeValidSecretStore() *esv1alpha1.SecretStore {
-	return &esv1alpha1.SecretStore{
-		ObjectMeta: metav1.ObjectMeta{
-			Name:      "vault-store",
-			Namespace: "default",
-		},
-		Spec: esv1alpha1.SecretStoreSpec{
-			Provider: &esv1alpha1.SecretStoreProvider{
-				Vault: &esv1alpha1.VaultProvider{
-					Server:  "vault.example.com",
-					Path:    "secret",
-					Version: esv1alpha1.VaultKVStoreV2,
-					Auth: esv1alpha1.VaultAuth{
-						Kubernetes: &esv1alpha1.VaultKubernetesAuth{
-							Path: "kubernetes",
-							Role: "kubernetes-auth-role",
-							ServiceAccountRef: &esmeta.ServiceAccountSelector{
-								Name: "example-sa",
-							},
-						},
-					},
-				},
-			},
-		},
-	}
-}
-
-type secretStoreTweakFn func(s *esv1alpha1.SecretStore)
-
-func makeSecretStore(tweaks ...secretStoreTweakFn) *esv1alpha1.SecretStore {
-	store := makeValidSecretStore()
-
-	for _, fn := range tweaks {
-		fn(store)
-	}
-
-	return store
-}
-
-func newVaultResponse(data *vault.Secret) *vault.Response {
-	jsonData, _ := json.Marshal(data)
-	return &vault.Response{
-		Response: &http.Response{
-			Body: ioutil.NopCloser(bytes.NewReader(jsonData)),
-		},
-	}
-}
-
-func newVaultTokenIDResponse(token string) *vault.Response {
-	return newVaultResponse(&vault.Secret{
-		Data: map[string]interface{}{
-			"id": token,
-		},
-	})
-}
-
-func TestNewVault(t *testing.T) {
-	errBoom := errors.New("boom")
-	secretData := []byte("some-creds")
-
-	type args struct {
-		newClientFunc func(c *vault.Config) (Client, error)
-		store         esv1alpha1.GenericStore
-		kube          kclient.Client
-		ns            string
-	}
-
-	type want struct {
-		err error
-	}
-
-	cases := map[string]struct {
-		reason string
-		args   args
-		want   want
-	}{
-		"InvalidVaultStore": {
-			reason: "Should return error if given an invalid vault store.",
-			args: args{
-				store: &esv1alpha1.SecretStore{},
-			},
-			want: want{
-				err: errors.New(errVaultStore),
-			},
-		},
-		"AddVaultStoreCertsError": {
-			reason: "Should return error if given an invalid CA certificate.",
-			args: args{
-				store: makeSecretStore(func(s *esv1alpha1.SecretStore) {
-					s.Spec.Provider.Vault.CABundle = []byte("badcertdata")
-				}),
-			},
-			want: want{
-				err: errors.New(errVaultCert),
-			},
-		},
-		"VaultAuthFormatError": {
-			reason: "Should return error if no valid authentication method is given.",
-			args: args{
-				store: makeSecretStore(func(s *esv1alpha1.SecretStore) {
-					s.Spec.Provider.Vault.Auth = esv1alpha1.VaultAuth{}
-				}),
-			},
-			want: want{
-				err: errors.New(errAuthFormat),
-			},
-		},
-		"GetKubeServiceAccountError": {
-			reason: "Should return error if fetching kubernetes secret fails.",
-			args: args{
-				store: makeSecretStore(),
-				kube: &test.MockClient{
-					MockGet: test.NewMockGetFn(errBoom),
-				},
-			},
-			want: want{
-				err: fmt.Errorf(errGetKubeSA, "example-sa", errBoom),
-			},
-		},
-		"GetKubeSecretError": {
-			reason: "Should return error if fetching kubernetes secret fails.",
-			args: args{
-				store: makeSecretStore(func(s *esv1alpha1.SecretStore) {
-					s.Spec.Provider.Vault.Auth.Kubernetes.ServiceAccountRef = nil
-					s.Spec.Provider.Vault.Auth.Kubernetes.SecretRef = &esmeta.SecretKeySelector{
-						Name: "vault-secret",
-						Key:  "key",
-					}
-				}),
-				kube: &test.MockClient{
-					MockGet: test.NewMockGetFn(errBoom),
-				},
-			},
-			want: want{
-				err: fmt.Errorf(errGetKubeSecret, "vault-secret", errBoom),
-			},
-		},
-		"SuccessfulVaultStore": {
-			reason: "Should return a Vault provider successfully",
-			args: args{
-				store: makeSecretStore(),
-				kube: &test.MockClient{
-					MockGet: test.NewMockGetFn(nil, func(obj kclient.Object) error {
-						if o, ok := obj.(*corev1.ServiceAccount); ok {
-							o.Secrets = []corev1.ObjectReference{
-								{
-									Name: "example-secret-token",
-								},
-							}
-							return nil
-						}
-						if o, ok := obj.(*corev1.Secret); ok {
-							o.Data = map[string][]byte{
-								"token": secretData,
-							}
-							return nil
-						}
-						return nil
-					}),
-				},
-				newClientFunc: func(c *vault.Config) (Client, error) {
-					return &fake.VaultClient{
-						MockNewRequest: fake.NewMockNewRequestFn(&vault.Request{}),
-						MockRawRequestWithContext: fake.NewMockRawRequestWithContextFn(
-							newVaultTokenIDResponse("test-token"), nil, func(got *vault.Request) error {
-								kubeRole := makeValidSecretStore().Spec.Provider.Vault.Auth.Kubernetes.Role
-								want := kubeParameters(kubeRole, string(secretData))
-								if diff := cmp.Diff(want, got.Obj); diff != "" {
-									t.Errorf("RawRequestWithContext(...): -want, +got:\n%s", diff)
-								}
-
-								return nil
-							}),
-						MockSetToken: fake.NewSetTokenFn(),
-					}, nil
-				},
-			},
-			want: want{
-				err: nil,
-			},
-		},
-	}
-
-	for name, tc := range cases {
-		t.Run(name, func(t *testing.T) {
-			conn := &connector{
-				newVaultClient: tc.args.newClientFunc,
-			}
-			if tc.args.newClientFunc == nil {
-				conn.newVaultClient = newVaultClient
-			}
-			_, err := conn.NewClient(context.Background(), tc.args.store, tc.args.kube, tc.args.ns)
-			if diff := cmp.Diff(tc.want.err, err, test.EquateErrors()); diff != "" {
-				t.Errorf("\n%s\nvault.New(...): -want error, +got error:\n%s", tc.reason, diff)
-			}
-		})
-	}
-}
-
-func TestGetSecretMap(t *testing.T) {
-	errBoom := errors.New("boom")
-
-	type args struct {
-		store   *esv1alpha1.VaultProvider
-		kube    kclient.Client
-		vClient Client
-		ns      string
-		data    esv1alpha1.ExternalSecretDataRemoteRef
-	}
-
-	type want struct {
-		err error
-	}
-
-	cases := map[string]struct {
-		reason string
-		args   args
-		want   want
-	}{
-		"ReadSecretError": {
-			reason: "Should return error if vault client fails to read secret.",
-			args: args{
-				store: makeSecretStore().Spec.Provider.Vault,
-				vClient: &fake.VaultClient{
-					MockNewRequest:            fake.NewMockNewRequestFn(&vault.Request{}),
-					MockRawRequestWithContext: fake.NewMockRawRequestWithContextFn(nil, errBoom),
-				},
-			},
-			want: want{
-				err: fmt.Errorf(errReadSecret, errBoom),
-			},
-		},
-	}
-
-	for name, tc := range cases {
-		t.Run(name, func(t *testing.T) {
-			vStore := &client{
-				kube:      tc.args.kube,
-				client:    tc.args.vClient,
-				store:     tc.args.store,
-				namespace: tc.args.ns,
-			}
-			_, err := vStore.GetSecretMap(context.Background(), tc.args.data)
-			if diff := cmp.Diff(tc.want.err, err, test.EquateErrors()); diff != "" {
-				t.Errorf("\n%s\nvault.GetSecretMap(...): -want error, +got error:\n%s", tc.reason, diff)
-			}
-		})
-	}
-}
-=======
 /*
 Licensed under the Apache License, Version 2.0 (the "License");
 you may not use this file except in compliance with the License.
@@ -697,5 +408,4 @@
 			}
 		})
 	}
-}
->>>>>>> e65658d5
+}